--- conflicted
+++ resolved
@@ -64,15 +64,10 @@
 
 mod chunked_encoder;
 pub mod display;
-<<<<<<< HEAD
 mod encoder;
 mod line_wrap;
 mod tables;
 pub use encoder::Base64Encoder;
-=======
-mod line_wrap;
-mod tables;
->>>>>>> de1568df
 
 use line_wrap::{line_wrap, line_wrap_parameters};
 
